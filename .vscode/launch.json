<<<<<<< HEAD
{
	"version": "0.2.0",
	"configurations": [
		{
			"type": "node",
			"request": "launch",
			"name": "Debug csv-processor with Nx",
			"runtimeExecutable": "yarn",
			"runtimeArgs": ["nx", "serve", "csv-processor"],
			"env": {
				"NODE_OPTIONS": "--inspect=9229"
			},
			"console": "integratedTerminal",
			"internalConsoleOptions": "neverOpen",
			"skipFiles": ["<node_internals>/**"],
			"sourceMaps": true,
			"outFiles": ["${workspaceFolder}/apps/csv-processor/dist/**/*.(m|c|)js", "!**/node_modules/**"]
		},
		{
			"type": "node",
			"request": "launch",
			"name": "Debug pokedex-synchronizer with Nx",
			"runtimeExecutable": "yarn",
			"runtimeArgs": ["nx", "serve", "pokedex-synchronizer"],
			"env": {
				"NODE_OPTIONS": "--inspect=9230"
			},
			"console": "integratedTerminal",
			"internalConsoleOptions": "neverOpen",
			"skipFiles": ["<node_internals>/**"],
			"sourceMaps": true,
			"outFiles": ["${workspaceFolder}/apps/dist/**/*.(m|c|)js", "!**/node_modules/**"]
		},
		{
			"type": "node",
			"request": "launch",
			"name": "Debug pokedex-synchronizer with Nx",
			"runtimeExecutable": "yarn",
			"runtimeArgs": ["nx", "serve", "pokedex-synchronizer"],
			"env": {
				"NODE_OPTIONS": "--inspect=9231"
			},
			"console": "integratedTerminal",
			"internalConsoleOptions": "neverOpen",
			"skipFiles": ["<node_internals>/**"],
			"sourceMaps": true,
			"outFiles": ["${workspaceFolder}/apps/pokedex-synchronizer/dist/**/*.(m|c|)js", "!**/node_modules/**"]
		}
	]
}
=======
{
	"version": "0.2.0",
	"configurations": [
		{
			"type": "node",
			"request": "launch",
			"name": "Debug csv-processor with Nx",
			"runtimeExecutable": "yarn",
			"runtimeArgs": ["nx", "serve", "csv-processor"],
			"env": {
				"NODE_OPTIONS": "--inspect=9229"
			},
			"console": "integratedTerminal",
			"internalConsoleOptions": "neverOpen",
			"skipFiles": ["<node_internals>/**"],
			"sourceMaps": true,
			"outFiles": ["${workspaceFolder}/apps/csv-processor/dist/**/*.(m|c|)js", "!**/node_modules/**"]
		}
	]
}
>>>>>>> 4d2d6c4f
<|MERGE_RESOLUTION|>--- conflicted
+++ resolved
@@ -1,55 +1,3 @@
-<<<<<<< HEAD
-{
-	"version": "0.2.0",
-	"configurations": [
-		{
-			"type": "node",
-			"request": "launch",
-			"name": "Debug csv-processor with Nx",
-			"runtimeExecutable": "yarn",
-			"runtimeArgs": ["nx", "serve", "csv-processor"],
-			"env": {
-				"NODE_OPTIONS": "--inspect=9229"
-			},
-			"console": "integratedTerminal",
-			"internalConsoleOptions": "neverOpen",
-			"skipFiles": ["<node_internals>/**"],
-			"sourceMaps": true,
-			"outFiles": ["${workspaceFolder}/apps/csv-processor/dist/**/*.(m|c|)js", "!**/node_modules/**"]
-		},
-		{
-			"type": "node",
-			"request": "launch",
-			"name": "Debug pokedex-synchronizer with Nx",
-			"runtimeExecutable": "yarn",
-			"runtimeArgs": ["nx", "serve", "pokedex-synchronizer"],
-			"env": {
-				"NODE_OPTIONS": "--inspect=9230"
-			},
-			"console": "integratedTerminal",
-			"internalConsoleOptions": "neverOpen",
-			"skipFiles": ["<node_internals>/**"],
-			"sourceMaps": true,
-			"outFiles": ["${workspaceFolder}/apps/dist/**/*.(m|c|)js", "!**/node_modules/**"]
-		},
-		{
-			"type": "node",
-			"request": "launch",
-			"name": "Debug pokedex-synchronizer with Nx",
-			"runtimeExecutable": "yarn",
-			"runtimeArgs": ["nx", "serve", "pokedex-synchronizer"],
-			"env": {
-				"NODE_OPTIONS": "--inspect=9231"
-			},
-			"console": "integratedTerminal",
-			"internalConsoleOptions": "neverOpen",
-			"skipFiles": ["<node_internals>/**"],
-			"sourceMaps": true,
-			"outFiles": ["${workspaceFolder}/apps/pokedex-synchronizer/dist/**/*.(m|c|)js", "!**/node_modules/**"]
-		}
-	]
-}
-=======
 {
 	"version": "0.2.0",
 	"configurations": [
@@ -69,5 +17,4 @@
 			"outFiles": ["${workspaceFolder}/apps/csv-processor/dist/**/*.(m|c|)js", "!**/node_modules/**"]
 		}
 	]
-}
->>>>>>> 4d2d6c4f
+}